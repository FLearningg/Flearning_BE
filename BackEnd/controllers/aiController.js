--- conflicted
+++ resolved
@@ -1,12 +1,9 @@
 require("dotenv").config(); // Load environment variables
 
 const mongoose = require("mongoose");
-<<<<<<< HEAD
 const { generateQuizQuestions } = require("../services/openRouterService");
-=======
 const NodeCache = require("node-cache");
 const crypto = require("crypto");
->>>>>>> 6778133c
 
 const MODEL = "gemini-2.5-flash";
 const GEMINI_API_URL = `https://generativelanguage.googleapis.com/v1beta/models/${MODEL}:generateContent?key=${process.env.GEMINI_API_KEY}`;
@@ -507,7 +504,6 @@
 }
 
 /**
-<<<<<<< HEAD
  * POST /api/ai/generate-quiz
  * Generate quiz questions using AI based on topic and parameters
  */
@@ -613,7 +609,8 @@
     });
   }
 };
-=======
+
+/**
  * POST /api/ai/summarize-video
  * Generate summary for video content from Firebase Storage URL
  *
@@ -1260,5 +1257,4 @@
     console.error("🚨 generateArticleSummary error:", error);
     throw error;
   }
-}
->>>>>>> 6778133c
+}
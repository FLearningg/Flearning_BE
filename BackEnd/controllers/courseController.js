/**
 * Home Page & General
 * PIC: Trung
 **/
const Course = require("../models/courseModel");
const Discount = require("../models/discountModel");
const section = require("../models/sectionModel");
const Category = require("../models/categoryModel");
const User = require("../models/userModel");
const Enrollment = require("../models/enrollmentModel");
function escapeRegex(string) {
  return string.replace(/[.*+?^${}()|[\]\\]/g, "\\$&");
}

const courseController = {
  /**
   * @desc    Lấy danh sách khóa học: Hỗ trợ lọc, sắp xếp và phân trang. Dùng cho các use case: View Courses, Filter, Sort.
   * @route   GET /api/courses
   * @access  Public
   */
  getAllCourses: async (req, res) => {
    try {
      // Thêm { status: "active" } vào hàm find()
      const courses = await Course.find({ status: "active" })
        .populate("categoryIds") // Populate categoryId to get category details
        .populate("discountId")
<<<<<<< HEAD
        .populate("sections");
      // Sửa lại logic 404
=======
        .populate("sections")
        .populate("createdBy", "firstName lastName"); // Populate createdBy to get instructor details
>>>>>>> b9c05db3
      if (!courses || courses.length === 0) {
        // Trả về 200 với mảng rỗng
        return res.status(200).json([]);
      }
      res.status(200).json(courses);
    } catch (error) {
      res.status(500).json({ message: error.message });
    }
  },
  /**
   * @desc    Tìm kiếm khóa học: Trả về danh sách khóa học dựa trên từ khóa.(title and description)
   * @route   GET api/courses/search?keyword=<keyword>
   * @access  Public
   * Example: api/courses/search?keyword=This course teaches the fundamentals
   */
  searchCourses: async (req, res) => {
    try {
      const { keyword } = req.query;
      const courses = await Course.find({
        $or: [
          { title: { $regex: keyword, $options: "i" } },
          { "detail.description": { $regex: keyword, $options: "i" } },
        ],
      })
        .populate("categoryIds")
        .populate("discountId")
        .populate("sections");
      if (!courses || courses.length === 0) {
        return res.status(404).json({ message: "Not found courses" });
      }
      res.status(200).json(courses);
    } catch (error) {
      res.status(500).json({ message: error.message });
    }
  },
  /**
   * @desc    Lấy khóa học bán chạy (đã cập nhật với filter category)
   * @route   GET api/courses/top-selling?limit=...&category=...
   * @access  Public
   */
  getTopCourses: async (req, res) => {
    try {
      const limit = parseInt(req.query.limit) || 5;
      const categoryName = req.query.category;

      const matchStage = { status: "active" };

      if (categoryName) {
        const escapedCategoryName = escapeRegex(categoryName);

        // 2. Tìm TẤT CẢ categories khớp (dùng .find() và regex)
        const matchingCategories = await Category.find({
          name: { $regex: escapedCategoryName, $options: "i" },
        });

        if (matchingCategories.length > 0) {
          // 3. Lấy ID của tất cả categories tìm được
          const categoryIds = matchingCategories.map((cat) => cat._id);

          // 4. Lọc các khóa học có categoryId NẰM TRONG ($in) danh sách ID này
          matchStage.categoryIds = { $in: categoryIds };
        } else {
          return res.status(200).json([]);
        }
      }

      const courses = await Course.aggregate([
        {
          $match: matchStage,
        },

        // Giai đoạn 2: "JOIN" với bảng enrollments
        {
          $lookup: {
            from: "enrollments",
            localField: "_id",
            foreignField: "courseId",
            pipeline: [{ $match: { status: "enrolled" } }],
            as: "studentData",
          },
        },

        // Giai đoạn 3: Tạo trường studentsCount
        {
          $addFields: {
            studentsCount: { $size: "$studentData" },
          },
        },

        // Giai đoạn 4 & 5: Sắp xếp và giới hạn
        { $sort: { studentsCount: -1 } },
        { $limit: limit },

        // Giai đoạn 6: Xóa mảng tạm
        {
          $project: {
            studentData: 0,
          },
        },
      ]);

      // Phần populate vẫn giữ nguyên
      const populatedCourses = await Course.populate(courses, [
        { path: "categoryIds" },
        { path: "discountId" },
        { path: "sections" },
      ]);

      // --- SỬA LỖI (2) ---
      // Nếu không tìm thấy khóa học nào (kể cả khi category đúng),
      // cũng trả về 200 OK với mảng rỗng.
      if (!populatedCourses || populatedCourses.length === 0) {
        return res.status(200).json([]);
      }

      // Nếu mọi thứ OK và có data, trả về data
      res.status(200).json(populatedCourses);
    } catch (error) {
      console.error("Error in getTopCourses:", error);
      res.status(500).json({ message: error.message });
    }
  },

  /**
   * @desc    Lấy khóa học mới: Lấy danh sách các khóa học được thêm gần đây.
   * @route   GET /api/courses/recently-added?limit=...
   * @access  Public
   */
  getNewCourses: async (req, res) => {
    try {
      const limit = parseInt(req.query.limit) || 5; // Default to 5 if not provided
      const courses = await Course.find({ status: "active" }) // Only fetch active courses
        .sort({ createdAt: -1 }) // Sort by creation date desc
        .limit(limit)
        .populate("categoryIds")
        .populate("discountId")
        .populate("sections");
      if (!courses || courses.length === 0) {
        return res.status(404).json({ message: "Not found new courses" });
      }
      res.status(200).json(courses);
    } catch (error) {
      res.status(500).json({ message: error.message });
    }
  },
  /**
   * @desc    Tham gia vào khóa học: Thêm courseId vào enrolledCourse
   * @route   POST /api/courses/enroll-course
   * @access  Student
   */
  enrollCourse: async (req, res) => {
    try {
      const { userId, courseIds } = req.body;

      if (!userId || !Array.isArray(courseIds) || courseIds.length === 0) {
        return res.status(400).json({ message: "Missing userId or courseIds" });
      }

      const user = await User.findById(userId);
      if (!user) {
        return res.status(404).json({ message: "User not found" });
      }

      // 1. Lọc ra các khóa học mà người dùng CHƯA đăng ký
      const newCourses = courseIds.filter(
        (id) => !user.enrolledCourses.includes(id)
      );

      // Nếu không có khóa học mới nào để thêm thì báo thành công luôn
      if (newCourses.length === 0) {
        return res.status(200).json({
          message: "User is already enrolled in all specified courses.",
          enrolledCourses: user.enrolledCourses,
          addedCourses: [],
        });
      }

      // 2. Cập nhật cho User: Thêm các khóa học mới vào danh sách của user
      user.enrolledCourses.push(...newCourses);
      await user.save();

      // 3. LOGIC MỚI: Cập nhật cho các Course
      // Thêm userId vào mảng studentsEnrolled của TẤT CẢ các khóa học mới
      await Course.updateMany(
        { _id: { $in: newCourses } }, // Điều kiện: Tìm tất cả course có _id nằm trong mảng newCourses
        { $addToSet: { studentsEnrolled: userId } } // Hành động: Thêm userId vào mảng studentsEnrolled
      );

      // 4. Trả về kết quả thành công
      res.status(200).json({
        message: "Courses enrolled successfully",
        enrolledCourses: user.enrolledCourses,
        addedCourses: newCourses,
      });
    } catch (error) {
      res.status(500).json({ message: error.message });
    }
  },
  /**
   * @desc    Gán discount cho khóa học
   * @route   POST /api/courses/:courseId/assign-discount
   * @access  Admin
   */
  assignDiscountToCourse: async (req, res) => {
    try {
      const { courseId } = req.params;
      const { discountId } = req.body;
      if (!discountId) {
        return res.status(400).json({ message: "Missing discountId" });
      }
      // Kiểm tra tồn tại course
      const course = await Course.findById(courseId);
      if (!course) {
        return res.status(404).json({ message: "Course not found" });
      }
      // Kiểm tra tồn tại discount
      const discount = await Discount.findById(discountId);
      if (!discount) {
        return res.status(404).json({ message: "Discount not found" });
      }
      // Gán discountId cho course
      course.discountId = discountId;
      await course.save();
      const updatedCourse = await Course.findById(courseId).populate(
        "discountId"
      );
      res.status(200).json({
        message: "Discount assigned to course successfully",
        course: updatedCourse,
      });
    } catch (error) {
      res.status(500).json({ message: error.message });
    }
  },
  /**
   * @desc    Kiểm tra xem user đã join khóa học hay chưa
   * @route   GET /api/courses/is-enrolled
   * @access  Admin
   */
  isUserEnrolled: async (req, res) => {
    try {
      // SỬA Ở ĐÂY: Đổi từ req.body sang req.query
      const { userId, courseId } = req.query;

      if (!userId || !courseId) {
        return res.status(400).json({ message: "Missing userId or courseId" });
      }

      const enrollment = await Enrollment.findOne({
        userId: userId,
        courseId: courseId,
        status: "enrolled",
      });

      res.status(200).json({ isEnrolled: !!enrollment });
    } catch (error) {
      res.status(500).json({ message: error.message });
    }
  },
};

module.exports = courseController;<|MERGE_RESOLUTION|>--- conflicted
+++ resolved
@@ -24,13 +24,8 @@
       const courses = await Course.find({ status: "active" })
         .populate("categoryIds") // Populate categoryId to get category details
         .populate("discountId")
-<<<<<<< HEAD
-        .populate("sections");
-      // Sửa lại logic 404
-=======
         .populate("sections")
         .populate("createdBy", "firstName lastName"); // Populate createdBy to get instructor details
->>>>>>> b9c05db3
       if (!courses || courses.length === 0) {
         // Trả về 200 với mảng rỗng
         return res.status(200).json([]);

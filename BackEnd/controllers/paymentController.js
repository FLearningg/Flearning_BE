const Transaction = require("../models/transactionModel");
const mongoose = require("mongoose");
const payOs = require("../config/payos");
const User = require("../models/userModel");
const { APIError } = require("@payos/node"); // Biến này chưa được dùng, nhưng vẫn giữ lại
const Payment = require("../models/paymentModel");
const Enrollment = require("../models/enrollmentModel");
<<<<<<< HEAD
const Cart = require("../models/cartModel");
const Course = require("../models/courseModel");
=======
>>>>>>> 458be7fd

// Bỏ WEB_URL vì không dùng
// const WEB_URL = "http://localhost:3000";

/**
 * @desc    Proxy API to fetch VietQR payment info (e.g., QR code for payment) [Abandoned]
 * @route   GET /api/payments/transactions
 * @access  Private
 */
const vietQrPayment = async (req, res) => {
  // ... (Giữ nguyên, không thay đổi)
  try {
    const response = await fetch(process.env.QR_API_URL, {
      headers: {
        Authorization: `Apikey ${process.env.QR_API_KEY}`,
        "Content-Type": "application/json",
      },
    });

    const data = await response.json();
    res.json(data);
  } catch (error) {
    console.error("Error fetching from QR API:", error);
    res.status(500).json({ error: "Server proxy error" });
  }
};

// ***** START: HÀM ĐÃ ĐƯỢC SỬA LẠI HOÀN TOÀN *****
/**
 * @desc    Thêm giao dịch (từ luồng quét QR cũ - QRCodePayment.jsx)
 * @desc    Hàm này được REFACTOR để tương thích với logic Mongoose Transaction mới,
 * @desc    tạo ra Enrollment, Payment, và Transaction giống như webhook thành công.
 * @route   POST /api/payments/transactions
 * @access  Private (Đã thêm authorize() trong file routes)
 */
const addTransaction = async (req, res) => {
  const {
    userId,
    paymentId, // Đây là "Mã GD" của ngân hàng (từ saveTransactionToDB)
    amount,
    description,
    courseId, // Đây là mảng các course ID
  } = req.body; // Kiểm tra các trường bắt buộc

  if (
    !userId ||
    !amount ||
    !courseId ||
    !Array.isArray(courseId) ||
    courseId.length === 0 ||
    !paymentId
  ) {
    // Quan trọng: kiểm tra Mã GD ngân hàng
    return res.status(400).json({
      message:
        "Thiếu các trường bắt buộc: `userId`, `amount`, `paymentId` (Mã GD), và `courseId` (mảng không rỗng).",
    });
  } // Bắt đầu một Mongoose session (database transaction)

  const session = await mongoose.startSession();
  session.startTransaction();

  try {
    // Kiểm tra giao dịch trùng lặp bằng Mã GD của ngân hàng
    // Chúng ta lưu Mã GD vào trường 'gatewayTransactionId'
    const existingTransaction = await Transaction.findOne({
      gatewayTransactionId: paymentId,
    }).session(session);

    if (existingTransaction) {
      await session.abortTransaction();
      session.endSession();
      return res
        .status(409)
        .json({ message: "Giao dịch đã được xử lý trước đó." });
    } // BƯỚC 1: Tạo các Enrollment (trạng thái "enrolled" vì đã thanh toán)

    const enrollmentPromises = courseId.map((id) => {
      const newEnrollment = new Enrollment({
        userId: userId,
        courseId: id,
        status: "enrolled", // Ghi danh luôn
      });
      return newEnrollment.save({ session });
    });
    const newEnrollments = await Promise.all(enrollmentPromises);
    const newEnrollmentIds = newEnrollments.map((e) => e._id); // Tạo orderCode (giống như luồng PayOS)

    const orderCode = parseInt(
      Date.now().toString() + Math.floor(Math.random() * 1000)
    ); // BƯỚC 2: Tạo Payment (trạng thái "completed")

    const newPayment = new Payment({
      enrollmentIds: newEnrollmentIds,
      paymentDate: new Date(),
      amount: amount,
      status: "completed", // Hoàn thành luôn
    }); // BƯỚC 3: Tạo Transaction (trạng thái "completed")

    const newTransaction = new Transaction({
      userId,
      amount: amount,
      status: "completed", // Hoàn thành luôn
      description: description,
      orderCode: orderCode, // Tạo orderCode mới
      paymentId: newPayment._id, // Link tới Payment
      gatewayTransactionId: paymentId, // Lưu Mã GD ngân hàng vào đây
    }); // Gán ngược lại transactionId cho payment

    newPayment.transactionId = newTransaction._id; // Lưu cả hai vào DB

    await newPayment.save({ session });
    await newTransaction.save({ session }); // Commit database transaction

    await session.commitTransaction();

    return res.status(201).json({
      message: "Thêm giao dịch và ghi danh thành công.",
      transaction: newTransaction,
    });
  } catch (err) {
    // Nếu lỗi, hủy bỏ mọi thay đổi
    await session.abortTransaction();
    console.error("Lỗi khi thêm giao dịch thủ công:", err);
    if (err.code === 11000) {
      return res.status(409).json({
        message: "Lỗi trùng lặp (orderCode hoặc gatewayTransactionId).",
      });
    }
    res.status(500).json({ message: "Lỗi máy chủ.", error: err.message });
  } finally {
    // Luôn kết thúc session
    session.endSession();
  }
};
// ***** END: HÀM ĐÃ ĐƯỢC SỬA LẠI HOÀN TOÀN *****

/**
 * @desc    Tạo link thanh toán PayOS... (Giữ nguyên)
 * @route   POST /api/payments/create-link
 * @access  Private
 */
const createPaymentLink = async (req, res) => {
  const { description, price, courseIds } = req.body;
  const userId = req.user.id;

  if (!description || !price || !courseIds || courseIds.length === 0) {
    return res.status(400).json({ message: "Vui lòng cung cấp đủ thông tin." });
  }

  const session = await mongoose.startSession();
  session.startTransaction();

  try {
    // BƯỚC 1: Xử lý các bản ghi Enrollment (Tìm/Cập nhật hoặc Tạo mới)
    const enrollmentProcessingPromises = courseIds.map(async (courseId) => {
      // Tìm enrollment hiện có
      const existingEnrollment = await Enrollment.findOne({
        userId: userId,
        courseId: courseId,
      }).session(session);

      if (existingEnrollment) {
        // TÌNH HUỐNG 1: Đã tồn tại & bị hủy -> Kích hoạt lại
        if (existingEnrollment.status === "cancelled") {
          console.log(
            `[Payment] Kích hoạt lại enrollment 'cancelled' cho course: ${courseId}`
          );
          existingEnrollment.status = "pending";
          return existingEnrollment.save({ session });
        }
        // TÌNH HUỐNG 2: Đã tồn tại & đang chờ -> Tái sử dụng
        else if (existingEnrollment.status === "pending") {
          console.log(
            `[Payment] Tái sử dụng enrollment 'pending' cho course: ${courseId}`
          );
          return existingEnrollment;
        }
        // TÌNH HUỐNG 3: Đã sở hữu (enrolled/completed) -> BÁO LỖI
        else {
          console.error(
            `[Payment] LỖI: Người dùng ${userId} đã sở hữu course ${courseId}.`
          );
          const error = new Error(
            `Bạn đã sở hữu khoá học (Course ID: ${courseId}).`
          );
          error.statusCode = 409; // 409 Conflict
          throw error;
        }
      }
      // TÌNH HUỐNG 4: Không tồn tại -> Tạo mới
      else {
        console.log(
          `[Payment] Tạo mới enrollment 'pending' cho course: ${courseId}`
        );
        const newEnrollment = new Enrollment({
          userId: userId,
          courseId: courseId,
          status: "pending",
        });
        return newEnrollment.save({ session });
      }
    });

<<<<<<< HEAD
    // Chờ tất cả các promise xử lý enrollment hoàn tất
    const resultingEnrollments = await Promise.all(
      enrollmentProcessingPromises
    );
    const newEnrollmentIds = resultingEnrollments.map((e) => e._id);

    // BƯỚC 2: Tạo một Payment duy nhất
    const orderCode = parseInt(
      Date.now().toString() + Math.floor(Math.random() * 1000)
    );

=======
    const orderCode = parseInt(
      Date.now().toString() + Math.floor(Math.random() * 1000)
    ); // BƯỚC 2: Tạo một Payment duy nhất

>>>>>>> 458be7fd
    const newPayment = new Payment({
      enrollmentIds: newEnrollmentIds,
      paymentDate: new Date(),
      amount: price,
      status: "pending",
    }); // BƯỚC 3: Tạo Transaction và liên kết với Payment

    const transaction = new Transaction({
      userId,
      amount: price,
      status: "pending",
      description,
      orderCode: orderCode,
      paymentId: newPayment._id,
    });
<<<<<<< HEAD
=======

    newPayment.transactionId = transaction._id;
>>>>>>> 458be7fd

    await newPayment.save({ session });
    await transaction.save({ session }); // BƯỚC 4: Tạo link PayOS

    const payosOrder = {
      amount: price,
      description: description,
      orderCode: orderCode,
      returnUrl: `${process.env.CLIENT_URL}/payment/success?orderCode=${orderCode}`,
      cancelUrl: `${process.env.CLIENT_URL}/payment/cancelled?orderCode=${orderCode}`,
      buyerName: req.user.fullName,
      buyerEmail: req.user.email,
    };

    console.log("Dữ liệu gửi đến PayOS:", payosOrder);

    const paymentLinkResponse = await payOs.paymentRequests.create(payosOrder);

    await session.commitTransaction();

    res.status(200).json({
      message: "Tạo link thanh toán thành công",
      checkoutUrl: paymentLinkResponse.checkoutUrl,
    });
  } catch (error) {
    await session.abortTransaction();
    console.error("Lỗi khi tạo link thanh toán:", error);
<<<<<<< HEAD

    // Bổ sung: Gửi về lỗi 409 (Conflict) nếu người dùng đã sở hữu khóa học
    if (error.statusCode === 409) {
      return res.status(409).json({ message: error.message });
    }

=======
>>>>>>> 458be7fd
    res.status(500).json({ message: "Không thể tạo link thanh toán." });
  } finally {
    session.endSession();
  }
};

/**
 * @desc    Nhận và xử lý webhook từ PayOS.
 * @desc    Sửa lại để so sánh đúng "success" (chữ thường).
 * @route   POST /api/payments/webhook
 * @access  Public
 */
const handlePayOsWebhook = async (req, res) => {
  console.log("=============== WEBHOOK RECEIVED ===============");
  console.log("Timestamp:", new Date().toISOString());
  console.log("Webhook Raw Body:", req.rawBody);
  console.log("Webhook Parsed Body:", JSON.stringify(req.body, null, 2));
  console.log("Webhook Headers:", JSON.stringify(req.headers, null, 2));
  console.log("==============================================");

  if (!req.rawBody) {
    console.log(
      "[WEBHOOK] Nhận được request không có body (validation ping). Trả về 200 OK."
    );
    return res
      .status(200)
      .json({ message: "Webhook validation ping received." });
  }

  const webhookData = req.body;

  try {
    console.log(
      "[WEBHOOK] Bắt đầu xác thực dữ liệu (dùng verifyPaymentWebhook)..."
    );
    const verifiedData = await payOs.webhooks.verify(webhookData);
    console.log(
      "[WEBHOOK] Dữ liệu đã được xác thực thành công.",
      verifiedData.desc
    ); // ***** SỬA LỖI TẠI ĐÂY: Chuyển "Success" thành "success" (chữ thường) *****

    if (verifiedData.code === "00" && verifiedData.desc === "success") {
      console.log("[WEBHOOK] Giao dịch thành công, bắt đầu xử lý.");
      const orderCode = verifiedData.orderCode;
      console.log(`[WEBHOOK] Tìm kiếm Transaction với orderCode: ${orderCode}`);

      const transaction = await Transaction.findOne({ orderCode: orderCode });

      if (transaction && transaction.status === "pending") {
        console.log(
          `[WEBHOOK] Đã tìm thấy Transaction ID: ${transaction._id} ở trạng thái pending.`
        ); // 1. Cập nhật Transaction

        transaction.gatewayTransactionId = verifiedData.paymentId;
        transaction.status = "completed";
        await transaction.save();
        console.log(
          `[WEBHOOK] Đã cập nhật Transaction ID: ${transaction._id} sang 'completed'.`
        ); // 2. Cập nhật Payment

        const payment = await Payment.findById(transaction.paymentId);
        if (payment) {
          console.log(`[WEBHOOK] Đã tìm thấy Payment ID: ${payment._id}.`);
          payment.status = "completed";
          await payment.save();
          console.log(
            `[WEBHOOK] Đã cập nhật Payment ID: ${payment._id} sang 'completed'.`
          ); // 3. Cập nhật Enrollments

          console.log(
            `[WEBHOOK] Bắt đầu cập nhật ${payment.enrollmentIds.length} enrollment(s).`
          );
          await Enrollment.updateMany(
            { _id: { $in: payment.enrollmentIds } },
            { $set: { status: "enrolled" } }
          );
          console.log("[WEBHOOK] Đã cập nhật xong các enrollment(s).");
<<<<<<< HEAD

          // 4. Lấy dữ liệu 1 LẦN DUY NHẤT để dùng cho cả (5) và (6)
          const enrollments = await Enrollment.find({
            _id: { $in: payment.enrollmentIds },
          })
            .select("courseId")
            .populate({
              path: "courseId",
              select: "createdBy price", // Lấy ID giảng viên và GIÁ KHÓA HỌC
            });

          // 5. Cập nhật số tiền cho giảng viên (LOGIC ĐÃ SỬA)
          try {
            const earningsMap = new Map(); // Dùng Map để cộng dồn doanh thu cho mỗi giảng viên

            for (const enrollment of enrollments) {
              if (enrollment.courseId) {
                const course = enrollment.courseId;
                const teacherId = course.createdBy.toString();

                // LỖI NGHIÊM TRỌNG ĐÃ SỬA: Tính 80% của GIÁ KHÓA HỌC, không phải tổng payment
                const coursePrice = parseFloat(course.price.toString());
                const revenueShare = coursePrice * 0.8;

                // Cộng dồn doanh thu (nếu giảng viên có nhiều khóa học trong 1 giao dịch)
                const currentEarnings = earningsMap.get(teacherId) || 0;
                earningsMap.set(teacherId, currentEarnings + revenueShare);
              }
            }

            // Tối ưu N+1 Query: Tạo mảng các promise
            const updatePromises = [];
            for (const [teacherId, totalRevenue] of earningsMap.entries()) {
              console.log(
                `[WEBHOOK] Chuẩn bị cập nhật +${totalRevenue} cho Giảng viên ID: ${teacherId}`
              );
              // Dùng $inc để cập nhật nguyên tử, an toàn và nhanh hơn find/save
              updatePromises.push(
                User.updateOne(
                  { _id: teacherId },
                  { $inc: { moneyLeft: totalRevenue } } // $inc sẽ tự động cộng dồn
                )
              );
            }

            // Chạy tất cả các lệnh cập nhật song song
            await Promise.all(updatePromises);
            console.log(
              `[WEBHOOK] Đã cập nhật tiền cho ${earningsMap.size} giảng viên.`
            );
          } catch (moneyError) {
            console.error(
              "[WEBHOOK] Lỗi khi cập nhật số tiền cho giảng viên:",
              moneyError
            );
          }

          // 6. Xoá các khoá học đã mua khỏi giỏ hàng (Dùng lại 'enrollments')
          try {
            const courseIdsToRemove = enrollments.map((e) => e.courseId._id); // Lấy _id từ course đã populate
            const userId = transaction.userId;

            console.log(
              `[WEBHOOK] Bắt đầu xóa ${courseIdsToRemove.length} khóa học khỏi giỏ hàng user: ${userId}`
            );

            const cart = await Cart.findOne({ userId: userId });
            if (cart) {
              const courseIdsStr = courseIdsToRemove.map((id) => id.toString());
              cart.courseIds = cart.courseIds.filter(
                (id) => !courseIdsStr.includes(id.toString())
              );
              await cart.save();
              console.log("[WEBHOOK] Đã xóa các khóa học khỏi giỏ hàng.");
            } else {
              console.log(
                `[WEBHOOK] Không tìm thấy giỏ hàng cho user: ${userId}.`
              );
            }
          } catch (cartError) {
            // Ghi lại lỗi nhưng không làm hỏng webhook
            console.error(
              "[WEBHOOK] Lỗi khi xóa giỏ hàng (nhưng thanh toán đã thành công):",
              cartError
            );
          }
=======
          console.log("[WEBHOOK] XỬ LÝ THÀNH CÔNG!");
>>>>>>> 458be7fd
        } else {
          console.error(
            `[WEBHOOK] LỖI: Không tìm thấy Payment tương ứng với Transaction ID: ${transaction._id}`
          );
        }
      } else if (transaction) {
        console.warn(
          `[WEBHOOK] CẢNH BÁO: Transaction với orderCode ${orderCode} đã được xử lý trước đó (status: ${transaction.status}). Bỏ qua.`
        );
      } else {
        console.error(
          `[WEBHOOK] LỖI: Không tìm thấy Transaction nào với orderCode: ${orderCode}`
        );
      }
    } else {
      console.log(
        `[WEBHOOK] Giao dịch không thành công hoặc không cần xử lý. Code: ${verifiedData.code}, Desc: ${verifiedData.desc}`
      );
    }

    return res.status(200).json({ message: "Webhook processed successfully" });
  } catch (error) {
    console.error(
      "!!!!!!!!!!!! LỖI NGHIÊM TRỌNG TRONG WEBHOOK HANDLER !!!!!!!!!!!!"
    );
    console.error(error.message || error);
    console.error(
      "!!!!!!!!!!!!!!!!!!!!!!!!!!!!!!!!!!!!!!!!!!!!!!!!!!!!!!!!!!!!!!!"
    );
    return res.status(400).json({ message: "Webhook verification failed" });
  }
};

/**
 * @desc    Kiểm tra trạng thái của một giao dịch... (Giữ nguyên)
 * @route   GET /api/payments/status/:orderCode
 * @access  Private
 */
const getPaymentStatus = async (req, res) => {
  // ... (Giữ nguyên, không thay đổi)
  try {
    const transaction = await Transaction.findOne({
      orderCode: req.params.orderCode,
    });

    if (!transaction) {
      return res.status(404).json({ message: "Không tìm thấy giao dịch." });
    }

    if (transaction.userId.toString() !== req.user.id) {
      return res.status(403).json({ message: "Không có quyền truy cập." });
    }

    res.status(200).json({ status: transaction.status });
  } catch (error) {
    console.error("Lỗi khi kiểm tra trạng thái thanh toán:", error);
    res.status(500).json({ message: "Lỗi máy chủ." });
  }
};

/**
 * @desc    Hủy một đơn hàng đang chờ xử lý (Giữ nguyên)
 * @route   PUT /api/payments/cancel/:orderCode
 * @access  Private
 */
const cancelPayment = async (req, res) => {
  // ... (Giữ nguyên, không thay đổi)
  try {
    const { orderCode } = req.params;

    const transaction = await Transaction.findOne({ orderCode });

    if (!transaction) {
      return res.status(404).json({ message: "Không tìm thấy giao dịch." });
    }

    if (transaction.status !== "pending") {
      return res.status(400).json({ message: "Giao dịch không thể hủy." });
    }

    transaction.status = "cancelled";
    await transaction.save();

    const payment = await Payment.findById(transaction.paymentId);
    if (payment) {
      payment.status = "cancelled";
      await payment.save();

      await Enrollment.updateMany(
        { _id: { $in: payment.enrollmentIds } },
        { $set: { status: "cancelled" } }
      );
    }

    res.status(200).json({ message: "Đơn hàng đã được hủy thành công." });
  } catch (error) {
    console.error("Lỗi khi hủy đơn hàng:", error);
    res.status(500).json({ message: "Lỗi máy chủ." });
  }
};

module.exports = {
  vietQrPayment,
  addTransaction,
  handlePayOsWebhook,
  getPaymentStatus,
  createPaymentLink,
  cancelPayment,
};<|MERGE_RESOLUTION|>--- conflicted
+++ resolved
@@ -5,11 +5,8 @@
 const { APIError } = require("@payos/node"); // Biến này chưa được dùng, nhưng vẫn giữ lại
 const Payment = require("../models/paymentModel");
 const Enrollment = require("../models/enrollmentModel");
-<<<<<<< HEAD
 const Cart = require("../models/cartModel");
 const Course = require("../models/courseModel");
-=======
->>>>>>> 458be7fd
 
 // Bỏ WEB_URL vì không dùng
 // const WEB_URL = "http://localhost:3000";
@@ -214,7 +211,6 @@
       }
     });
 
-<<<<<<< HEAD
     // Chờ tất cả các promise xử lý enrollment hoàn tất
     const resultingEnrollments = await Promise.all(
       enrollmentProcessingPromises
@@ -226,12 +222,6 @@
       Date.now().toString() + Math.floor(Math.random() * 1000)
     );
 
-=======
-    const orderCode = parseInt(
-      Date.now().toString() + Math.floor(Math.random() * 1000)
-    ); // BƯỚC 2: Tạo một Payment duy nhất
-
->>>>>>> 458be7fd
     const newPayment = new Payment({
       enrollmentIds: newEnrollmentIds,
       paymentDate: new Date(),
@@ -247,11 +237,6 @@
       orderCode: orderCode,
       paymentId: newPayment._id,
     });
-<<<<<<< HEAD
-=======
-
-    newPayment.transactionId = transaction._id;
->>>>>>> 458be7fd
 
     await newPayment.save({ session });
     await transaction.save({ session }); // BƯỚC 4: Tạo link PayOS
@@ -279,15 +264,12 @@
   } catch (error) {
     await session.abortTransaction();
     console.error("Lỗi khi tạo link thanh toán:", error);
-<<<<<<< HEAD
 
     // Bổ sung: Gửi về lỗi 409 (Conflict) nếu người dùng đã sở hữu khóa học
     if (error.statusCode === 409) {
       return res.status(409).json({ message: error.message });
     }
 
-=======
->>>>>>> 458be7fd
     res.status(500).json({ message: "Không thể tạo link thanh toán." });
   } finally {
     session.endSession();
@@ -365,7 +347,6 @@
             { $set: { status: "enrolled" } }
           );
           console.log("[WEBHOOK] Đã cập nhật xong các enrollment(s).");
-<<<<<<< HEAD
 
           // 4. Lấy dữ liệu 1 LẦN DUY NHẤT để dùng cho cả (5) và (6)
           const enrollments = await Enrollment.find({
@@ -452,9 +433,6 @@
               cartError
             );
           }
-=======
-          console.log("[WEBHOOK] XỬ LÝ THÀNH CÔNG!");
->>>>>>> 458be7fd
         } else {
           console.error(
             `[WEBHOOK] LỖI: Không tìm thấy Payment tương ứng với Transaction ID: ${transaction._id}`

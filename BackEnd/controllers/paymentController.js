--- conflicted
+++ resolved
@@ -7,8 +7,6 @@
 const Enrollment = require("../models/enrollmentModel");
 const Cart = require("../models/cartModel");
 const Course = require("../models/courseModel");
-const { userEnrolledInCourseEmail } = require("../utils/emailTemplates");
-const sendEmail = require("../utils/sendEmail");
 
 // Bỏ WEB_URL vì không dùng
 // const WEB_URL = "http://localhost:3000";
@@ -163,31 +161,31 @@
   session.startTransaction();
 
   try {
-    // BƯỚC 1: Xử lý các bản ghi Enrollment (DÙNG VÒNG LẶP TUẦN TỰ)
-    const resultingEnrollments = []; // Tạo mảng trống để lưu kết quả
-
-    for (const courseId of courseIds) {
+    // BƯỚC 1: Xử lý các bản ghi Enrollment (Tìm/Cập nhật hoặc Tạo mới)
+    const enrollmentProcessingPromises = courseIds.map(async (courseId) => {
+      // Tìm enrollment hiện có
       const existingEnrollment = await Enrollment.findOne({
         userId: userId,
         courseId: courseId,
-      }).session(session); // <-- Luôn .session(session) cho mọi query
+      }).session(session);
 
       if (existingEnrollment) {
-        // TÌNH HUỐNG 1: Đã tồn tại & bị hủy
+        // TÌNH HUỐNG 1: Đã tồn tại & bị hủy -> Kích hoạt lại
         if (existingEnrollment.status === "cancelled") {
           console.log(
             `[Payment] Kích hoạt lại enrollment 'cancelled' cho course: ${courseId}`
           );
           existingEnrollment.status = "pending";
-          const savedDoc = await existingEnrollment.save({ session }); // <-- Luôn .save({ session })
-          resultingEnrollments.push(savedDoc);
-        } // TÌNH HUỐNG 2: Đã tồn tại & đang chờ
+          return existingEnrollment.save({ session });
+        }
+        // TÌNH HUỐNG 2: Đã tồn tại & đang chờ -> Tái sử dụng
         else if (existingEnrollment.status === "pending") {
           console.log(
             `[Payment] Tái sử dụng enrollment 'pending' cho course: ${courseId}`
           );
-          resultingEnrollments.push(existingEnrollment);
-        } // TÌNH HUỐNG 3: Đã sở hữu
+          return existingEnrollment;
+        }
+        // TÌNH HUỐNG 3: Đã sở hữu (enrolled/completed) -> BÁO LỖI
         else {
           console.error(
             `[Payment] LỖI: Người dùng ${userId} đã sở hữu course ${courseId}.`
@@ -195,10 +193,11 @@
           const error = new Error(
             `Bạn đã sở hữu khoá học (Course ID: ${courseId}).`
           );
-          error.statusCode = 409;
-          throw error; // Ném lỗi sẽ bị bắt ở khối catch
+          error.statusCode = 409; // 409 Conflict
+          throw error;
         }
-      } // TÌNH HUỐNG 4: Không tồn tại -> Tạo mới
+      }
+      // TÌNH HUỐNG 4: Không tồn tại -> Tạo mới
       else {
         console.log(
           `[Payment] Tạo mới enrollment 'pending' cho course: ${courseId}`
@@ -208,30 +207,27 @@
           courseId: courseId,
           status: "pending",
         });
-        const savedDoc = await newEnrollment.save({ session }); // <-- Luôn .save({ session })
-        resultingEnrollments.push(savedDoc);
+        return newEnrollment.save({ session });
       }
-    } // Kết thúc vòng lặp for...of
-    const newEnrollmentIds = resultingEnrollments.map((e) => e._id); // BƯỚC 2: Tạo một Payment duy nhất
-
-<<<<<<< HEAD
+    });
+
+    // Chờ tất cả các promise xử lý enrollment hoàn tất
+    const resultingEnrollments = await Promise.all(
+      enrollmentProcessingPromises
+    );
+    const newEnrollmentIds = resultingEnrollments.map((e) => e._id);
+
+    // BƯỚC 2: Tạo một Payment duy nhất
     const orderCode = parseInt(
       Date.now().toString() + Math.floor(Math.random() * 1000)
     );
-=======
-    const orderCode = Date.now();
->>>>>>> 8648720d
 
     const newPayment = new Payment({
       enrollmentIds: newEnrollmentIds,
       paymentDate: new Date(),
       amount: price,
       status: "pending",
-<<<<<<< HEAD
     }); // BƯỚC 3: Tạo Transaction và liên kết với Payment
-=======
-    });
->>>>>>> 8648720d
 
     const transaction = new Transaction({
       userId,
@@ -241,10 +237,6 @@
       orderCode: orderCode,
       paymentId: newPayment._id,
     });
-<<<<<<< HEAD
-=======
-    newPayment.transactionId = transaction._id;
->>>>>>> 8648720d
 
     await newPayment.save({ session });
     await transaction.save({ session }); // BƯỚC 4: Tạo link PayOS
@@ -255,51 +247,28 @@
       orderCode: orderCode,
       returnUrl: `${process.env.CLIENT_URL}/payment/success?orderCode=${orderCode}`,
       cancelUrl: `${process.env.CLIENT_URL}/payment/cancelled?orderCode=${orderCode}`,
-      buyerName: req.user.fullName || req.user.email,
+      buyerName: req.user.fullName,
       buyerEmail: req.user.email,
     };
 
     console.log("Dữ liệu gửi đến PayOS:", payosOrder);
+
     const paymentLinkResponse = await payOs.paymentRequests.create(payosOrder);
 
-<<<<<<< HEAD
-    await session.commitTransaction(); // <-- Commit khi mọi thứ thành công
-=======
     await session.commitTransaction();
->>>>>>> 8648720d
 
     res.status(200).json({
       message: "Tạo link thanh toán thành công",
       checkoutUrl: paymentLinkResponse.checkoutUrl,
     });
   } catch (error) {
-<<<<<<< HEAD
-    await session.abortTransaction(); // <-- Tự động abort nếu có lỗi
+    await session.abortTransaction();
     console.error("Lỗi khi tạo link thanh toán:", error);
 
+    // Bổ sung: Gửi về lỗi 409 (Conflict) nếu người dùng đã sở hữu khóa học
     if (error.statusCode === 409) {
       return res.status(409).json({ message: error.message });
     }
-=======
-    await session.abortTransaction();
-
-    // ==========================================================
-    // === KHỐI LOG LỖI CHI TIẾT ĐÃ ĐƯỢC THÊM VÀO ĐÂY ===
-    // ==========================================================
-    console.error(
-      "!!!!!!!!!!!! LỖI NGHIÊM TRỌNG KHI TẠO LINK THANH TOÁN !!!!!!!!!!!!"
-    );
-    console.error("Time:", new Date().toISOString());
-    console.error("Error Message:", error.message);
-
-    // In ra toàn bộ object lỗi để xem các thuộc tính ẩn như 'error.code' hoặc 'error.error' từ PayOS
-    // Dùng JSON.stringify để đảm bảo không có thông tin nào bị ẩn đi
-    console.error("Full Error Object:", JSON.stringify(error, null, 2));
-
-    console.error(
-      "!!!!!!!!!!!!!!!!!!!!!!!!!!!!!!!!!!!!!!!!!!!!!!!!!!!!!!!!!!!!!!!!!!"
-    );
->>>>>>> 8648720d
 
     res.status(500).json({ message: "Không thể tạo link thanh toán." });
   } finally {
@@ -347,20 +316,6 @@
       const orderCode = verifiedData.orderCode;
       console.log(`[WEBHOOK] Tìm kiếm Transaction với orderCode: ${orderCode}`);
 
-<<<<<<< HEAD
-=======
-    if (!data || !data.orderCode) {
-      console.log(
-        "[WEBHOOK] Received a test request or data is missing orderCode. Skipping."
-      );
-      return res
-        .status(200)
-        .json({ message: "Webhook acknowledged, no data to process." });
-    }
-
-    if (webhookData.code === "00") {
-      const orderCode = parseInt(data.orderCode);
->>>>>>> 8648720d
       const transaction = await Transaction.findOne({ orderCode: orderCode });
 
       if (transaction && transaction.status === "pending") {
@@ -400,7 +355,7 @@
             .select("courseId")
             .populate({
               path: "courseId",
-              select: "createdBy price title", // Lấy ID giảng viên và GIÁ KHÓA HỌC
+              select: "createdBy price", // Lấy ID giảng viên và GIÁ KHÓA HỌC
             });
 
           // 5. Cập nhật số tiền cho giảng viên (LOGIC ĐÃ SỬA)
@@ -478,19 +433,6 @@
               cartError
             );
           }
-          // 7. Gửi email thông báo ghi danh thành công cho từng khoá học
-          try {
-            // Lấy ID các khóa học từ 'enrollments' đã query
-            const courseIds = enrollments.map((e) => e.courseId._id); // Lấy userId từ transaction đã query
-            const userId = transaction.userId; // Gọi hàm gửi mail (không cần await để webhook trả về nhanh)
-
-            sendIndividualEnrollmentEmails(userId, courseIds);
-          } catch (emailError) {
-            console.error(
-              "[WEBHOOK] Giao dịch thành công nhưng gửi mail thất bại:",
-              emailError
-            );
-          }
         } else {
           console.error(
             `[WEBHOOK] LỖI: Không tìm thấy Payment tương ứng với Transaction ID: ${transaction._id}`
@@ -592,57 +534,6 @@
   }
 };
 
-const sendIndividualEnrollmentEmails = async (userId, courseIds) => {
-  try {
-    // 1. Lấy thông tin người dùng (email, tên) - CHỈ 1 LẦN
-    const user = await User.findById(userId).select("email fullName");
-
-    if (!user) {
-      console.log("[Email] Không tìm thấy người dùng, hủy gửi mail.");
-      return;
-    } // 2. Lấy thông tin các khóa học - CHỈ 1 LẦN // QUAN TRỌNG: Phải select 'title' và 'message.welcome'
-
-    const courses = await Course.find({ _id: { $in: courseIds } }).select(
-      "title message.welcome"
-    );
-
-    if (courses.length === 0) {
-      console.log("[Email] Không tìm thấy khóa học, hủy gửi mail.");
-      return;
-    } // 3. Lặp qua TỪNG khóa học và gửi email
-
-    for (const course of courses) {
-      try {
-        // 4. Tạo nội dung email từ template mới
-        const emailContent = userEnrolledInCourseEmail(
-          user.fullName,
-          course.title,
-          course.message.welcome // Truyền welcome message
-        );
-        console.log(course.message.welcome);
-
-        await sendEmail(
-          user.email,
-          `Chào mừng bạn đến với khóa học: ${course.title}!`, // Tiêu đề email riêng
-          emailContent
-        );
-      } catch (emailError) {
-        // Nếu lỗi 1 email, ghi log và tiếp tục gửi các email khác
-        console.error(
-          `[Email] Lỗi khi gửi mail cho course ${course._id} tới user ${userId}:`,
-          emailError
-        );
-      }
-    }
-  } catch (error) {
-    // Lỗi nghiêm trọng (không tìm thấy user, lỗi DB)
-    console.error(
-      `[Email] Lỗi nghiêm trọng khi chuẩn bị gửi email cho user ${userId}:`,
-      error
-    );
-  }
-};
-
 module.exports = {
   vietQrPayment,
   addTransaction,

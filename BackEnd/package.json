--- conflicted
+++ resolved
@@ -35,19 +35,11 @@
     "nodemailer": "^7.0.3",
     "nodemon": "^3.1.10",
     "pdf-parse": "^2.4.5",
-<<<<<<< HEAD
-    "pdfkit": "^0.17.2",
-    "puppeteer": "^24.27.0",
-    "sharp": "^0.34.4",
-    "socket.io": "^4.8.1",
-    "tesseract.js": "^6.0.1"
-=======
     "sharp": "^0.34.4",
     "tesseract.js": "^6.0.1",
     "pdfkit": "^0.17.2",
     "puppeteer": "^24.27.0",
     "socket.io": "^4.8.1"
->>>>>>> 1ec16c8d
   },
   "devDependencies": {
     "socket.io-client": "^4.8.1"

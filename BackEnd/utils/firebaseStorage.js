--- conflicted
+++ resolved
@@ -26,12 +26,12 @@
   });
 } catch (error) {
   // Fallback to JSON file if environment variables are not available
-  // const serviceAccount = require("../config/firebase-service-account.json");
-  // admin = require("firebase-admin");
-  // admin.initializeApp({
-  //   credential: admin.credential.cert(serviceAccount),
-  //   storageBucket: process.env.FIREBASE_STORAGE_BUCKET,
-  // });
+  const serviceAccount = require("../config/firebase-service-account.json");
+  admin = require("firebase-admin");
+  admin.initializeApp({
+    credential: admin.credential.cert(serviceAccount),
+    storageBucket: process.env.FIREBASE_STORAGE_BUCKET,
+  });
 }
 
 const bucket = admin.storage().bucket();
@@ -39,22 +39,13 @@
 // Helper: luôn thêm timestamp vào tên file và sanitize filename
 function appendTimestampToFileName(fileName) {
   // Remove special characters and spaces, replace with underscore
-<<<<<<< HEAD
   const sanitizedName = fileName.replace(/[^a-zA-Z0-9.]/g, '_');
   const timestamp = Date.now();
   const dotIndex = sanitizedName.lastIndexOf('.');
   if (dotIndex === -1) return `${sanitizedName}_${timestamp}`;
   return `${sanitizedName.slice(0, dotIndex)}_${timestamp}${sanitizedName.slice(dotIndex)}`;
-=======
-  const sanitizedName = fileName.replace(/[^a-zA-Z0-9.]/g, "_");
-  const timestamp = Date.now();
-  const dotIndex = sanitizedName.lastIndexOf(".");
-  if (dotIndex === -1) return `${sanitizedName}_${timestamp}`;
-  return `${sanitizedName.slice(0, dotIndex)}_${timestamp}${sanitizedName.slice(
-    dotIndex
-  )}`;
->>>>>>> b04d1b38
-}
+}
+
 /**
  * Create folder structure in Firebase Storage
  * @param {string} courseId - Course ID
